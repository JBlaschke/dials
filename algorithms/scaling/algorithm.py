"""
Definitions of the scaling algorithm.
"""
from __future__ import absolute_import, division, print_function
import itertools
import logging
import json
import time
import gc
from dials.array_family import flex
from dials.algorithms.scaling.scaling_library import (
    create_scaling_model,
    create_datastructures_for_structural_model,
    create_datastructures_for_target_mtz,
    set_image_ranges_in_scaling_models,
    scaled_data_as_miller_array,
    determine_best_unit_cell,
    merging_stats_from_scaled_array,
)
from dials.algorithms.scaling.scaler_factory import create_scaler, MultiScalerFactory
from dials.util.multi_dataset_handling import (
    select_datasets_on_ids,
    parse_multiple_datasets,
    assign_unique_identifiers,
)
from dials.algorithms.scaling.scaling_utilities import (
    log_memory_usage,
    DialsMergingStatisticsError,
)
from dials.util.exclude_images import (
    exclude_image_ranges_for_scaling,
    get_valid_image_ranges,
)
from dials.algorithms.scaling.observers import (
    ScalingSummaryContextManager,
    ScalingHTMLContextManager,
)
from dials.algorithms.scaling.scale_and_filter import AnalysisResults, log_cycle_results
from dials.command_line.cosym import cosym
from dials.command_line.cosym import phil_scope as cosym_phil_scope
from dials.algorithms.statistics.cc_half_algorithm import (
    CCHalfFromDials as deltaccscript,
)
from dials.command_line.compute_delta_cchalf import phil_scope as deltacc_phil_scope

logger = logging.getLogger("dials")


def prepare_input(params, experiments, reflections):
    """Perform checks on the data and prepare the data for scaling.

    Raises:
        ValueError - a range of checks are made, a ValueError may be raised
            for a number of reasons.

    """

    #### First exclude any datasets, before the dataset is split into
    #### individual reflection tables and expids set.
    if (
        params.dataset_selection.exclude_datasets
        or params.dataset_selection.use_datasets
    ):
        experiments, reflections = select_datasets_on_ids(
            experiments,
            reflections,
            params.dataset_selection.exclude_datasets,
            params.dataset_selection.use_datasets,
        )
        ids = flex.size_t()
        for r in reflections:
            ids.extend(r.experiment_identifiers().keys())
        logger.info(
            "\nDataset ids for retained datasets are: %s \n",
            ",".join(str(i) for i in ids),
        )

    #### Split the reflections tables into a list of reflection tables,
    #### with one table per experiment.
    logger.info(
        "Checking for the existence of a reflection table \n"
        "containing multiple datasets \n"
    )
    reflections = parse_multiple_datasets(reflections)
    logger.info(
        "Found %s reflection tables & %s experiments in total.",
        len(reflections),
        len(experiments),
    )

    if len(experiments) != len(reflections):
        raise ValueError(
            "Mismatched number of experiments and reflection tables found."
        )

    #### Assign experiment identifiers.
    experiments, reflections = assign_unique_identifiers(experiments, reflections)
    ids = itertools.chain.from_iterable(
        r.experiment_identifiers().keys() for r in reflections
    )
    logger.info("\nDataset ids are: %s \n", ",".join(str(i) for i in ids))

    reflections, experiments = exclude_image_ranges_for_scaling(
        reflections, experiments, params.exclude_images
    )

    #### Allow checking of consistent indexing, useful for
    #### targeted / incremental scaling.
    if params.scaling_options.check_consistent_indexing:
        logger.info("Running dials.cosym to check consistent indexing:\n")
        cosym_params = cosym_phil_scope.extract()
        cosym_params.nproc = params.scaling_options.nproc
        cosym_instance = cosym(experiments, reflections, cosym_params)
        cosym_instance.run()
        experiments = cosym_instance.experiments
        reflections = cosym_instance.reflections
        logger.info("Finished running dials.cosym, continuing with scaling.\n")

    #### Make sure all experiments in same space group
    sgs = [expt.crystal.get_space_group().type().number() for expt in experiments]
    if len(set(sgs)) > 1:
        raise ValueError(
            """The experiments have different space groups:
            space group numbers found: %s
            Please reanalyse the data so that space groups are consistent,
            (consider using dials.reindex, dials.symmetry or dials.cosym) or
            remove incompatible experiments (using the option exclude_datasets=)"""
            % ", ".join(map(str, set(sgs)))
        )
    logger.info(
        "Space group being used during scaling is %s",
        experiments[0].crystal.get_space_group().info(),
    )

    #### If doing targeted scaling, extract data and append an experiment
    #### and reflection table to the lists
    if params.scaling_options.target_model:
        logger.info("Extracting data from structural model.")
        exp, reflection_table = create_datastructures_for_structural_model(
            reflections, experiments, params.scaling_options.target_model
        )
        experiments.append(exp)
        reflections.append(reflection_table)

    elif params.scaling_options.target_mtz:
        logger.info("Extracting data from merged mtz.")
        exp, reflection_table = create_datastructures_for_target_mtz(
            experiments, params.scaling_options.target_mtz
        )
        experiments.append(exp)
        reflections.append(reflection_table)

    for r in reflections:
        r.unset_flags(flex.bool(len(r), True), r.flags.bad_for_scaling)
        r.unset_flags(flex.bool(r.size(), True), r.flags.scaled)

    #### Perform any non-batch cutting of the datasets, including the target dataset
    best_unit_cell = params.reflection_selection.best_unit_cell
    if best_unit_cell is None:
        best_unit_cell = determine_best_unit_cell(experiments)
    for reflection in reflections:
        if params.cut_data.d_min or params.cut_data.d_max:
            d = best_unit_cell.d(reflection["miller_index"])
            if params.cut_data.d_min:
                sel = d < params.cut_data.d_min
                reflection.set_flags(sel, reflection.flags.user_excluded_in_scaling)
            if params.cut_data.d_max:
                sel = d > params.cut_data.d_max
                reflection.set_flags(sel, reflection.flags.user_excluded_in_scaling)
        if params.cut_data.partiality_cutoff and "partiality" in reflection:
            reflection.set_flags(
                reflection["partiality"] < params.cut_data.partiality_cutoff,
                reflection.flags.user_excluded_in_scaling,
            )
    return params, experiments, reflections


class ScalingAlgorithm(object):
    def __init__(self, params, experiments, reflections):
        self.scaler = None
        self.scaled_miller_array = None
        self.merging_statistics_result = None
        self.anom_merging_statistics_result = None
        self.filtering_results = None
        self.params, self.experiments, self.reflections = prepare_input(
            params, experiments, reflections
        )
        self._create_model_and_scaler()
        logger.debug("Initialised scaling script object")
        log_memory_usage()

    def _create_model_and_scaler(self):
        """Create the scaling models and scaler."""
        self.experiments = create_scaling_model(
            self.params, self.experiments, self.reflections
        )
        logger.info("\nScaling models have been initialised for all experiments.")
        logger.info("%s%s%s", "\n", "=" * 80, "\n")

        self.experiments = set_image_ranges_in_scaling_models(self.experiments)

        self.scaler = create_scaler(self.params, self.experiments, self.reflections)

    def run(self):
        """Run the scaling script."""
<<<<<<< HEAD
        start_time = time.time()
        self.scale()
        self.remove_bad_data()
        if not self.experiments:
            raise ValueError("All data sets have been rejected as bad.")
        for table in self.reflections:
            bad = table.get_flags(table.flags.bad_for_scaling, all=False)
            table.unset_flags(flex.bool(table.size(), True), table.flags.scaled)
            table.set_flags(~bad, table.flags.scaled)
        self.scaled_miller_array = scaled_data_as_miller_array(
            self.reflections,
            self.experiments,
            anomalous_flag=False,
            best_unit_cell=self.params.reflection_selection.best_unit_cell,
        )
        try:
            self.calculate_merging_stats()
        except DialsMergingStatisticsError as e:
            logger.info(e)
=======
        with ScalingHTMLContextManager(self), ScalingSummaryContextManager(self):
            start_time = time.time()
            self.scale()
            self.remove_bad_data()
            if not self.experiments:
                raise ValueError("All data sets have been rejected as bad.")
            self.scaled_miller_array = scaled_data_as_miller_array(
                self.reflections,
                self.experiments,
                anomalous_flag=False,
                best_unit_cell=self.params.reflection_selection.best_unit_cell,
            )
            try:
                self.calculate_merging_stats()
            except DialsMergingStatisticsError as e:
                logger.info(e)
>>>>>>> 57c0213b

            # All done!
            logger.info("\nTotal time taken: {:.4f}s ".format(time.time() - start_time))
            logger.info("%s%s%s", "\n", "=" * 80, "\n")

    def scale(self):
        """The main scaling algorithm."""

        if self.scaler.id_ == "target":
            ### FIXME add in quick prescaling round if large scale difference?
            self.scaler.perform_scaling()

            if (
                self.params.scaling_options.only_target
                or self.params.scaling_options.target_model
                or self.params.scaling_options.target_mtz
            ):

                self.scaler = targeted_scaling_algorithm(self.scaler)
                return
            # Now pass to a multiscaler ready for next round of scaling.
            self.scaler.expand_scales_to_all_reflections()
            self.scaler = MultiScalerFactory.create_from_targetscaler(self.scaler)

        # From here onwards, scaler should only be a SingleScaler
        # or MultiScaler (not TargetScaler).
        self.scaler = scaling_algorithm(self.scaler)

    def remove_bad_data(self):
        """Remove any target model/mtz data and any datasets which were removed
        from the scaler during scaling."""
        # first remove target refl/exps
        if (
            self.params.scaling_options.target_model
            or self.params.scaling_options.target_mtz
            or self.params.scaling_options.only_target
        ):
            self.experiments = self.experiments[:-1]
            self.reflections = self.reflections[:-1]

        # remove any bad datasets:
        removed_ids = self.scaler.removed_datasets
        if removed_ids:
            logger.info("deleting removed datasets from memory: %s", removed_ids)
            expids = list(self.experiments.identifiers())
            locs_in_list = [expids.index(expid) for expid in removed_ids]
            self.experiments, self.reflections = select_datasets_on_ids(
                self.experiments, self.reflections, exclude_datasets=locs_in_list
            )
        # also remove negative scales (or scales below 0.001)
        n = 0
        for table in self.reflections:
            bad_sf = table["inverse_scale_factor"] < 0.001
            n += bad_sf.count(True)
            table.set_flags(bad_sf, table.flags.excluded_for_scaling)
        if n > 0:
            logger.info("%s reflections excluded: scale factor < 0.001", n)

    def calculate_merging_stats(self):
        try:
            (
                self.merging_statistics_result,
                self.anom_merging_statistics_result,
            ) = merging_stats_from_scaled_array(
                self.scaled_miller_array,
                self.params.output.merging.nbins,
                self.params.output.use_internal_variance,
            )
        except DialsMergingStatisticsError as e:
            logger.warning(e, exc_info=True)

    def finish(self):
        """Save the experiments json and scaled pickle file."""

        # Now create a joint reflection table. Delete all other data before
        # joining reflection tables - just need experiments for mtz export
        # and a reflection table.
        del self.scaler
        for experiment in self.experiments:
            for component in experiment.scaling_model.components.keys():
                del experiment.scaling_model.components[component].data
        gc.collect()

        joint_table = flex.reflection_table()
        for i in range(len(self.reflections)):
            joint_table.extend(self.reflections[i])
            # del reflection_table
            self.reflections[i] = 0
            gc.collect()

        # remove reflections with very low scale factors
        sel = joint_table["inverse_scale_factor"] <= 0.001
        good_sel = ~joint_table.get_flags(joint_table.flags.bad_for_scaling, all=False)
        n_neg = (good_sel & sel).count(True)
        if n_neg > 0:
            logger.warning(
                """%s non-excluded reflections were assigned scale factors < 0.001 during scaling.
These will be excluded in the output reflection table. It may be best to rerun
scaling from this point for an improved model.""",
                n_neg,
            )
            joint_table.set_flags(sel, joint_table.flags.excluded_for_scaling)

        to_del = [
            "variance",
            "intensity",
            "s0",
            "s0c",
            "s1c",
            "prescaling_correction",
            "batch",
        ]
        for col in to_del:
            try:
                del joint_table[col]
            except KeyError:
                pass

        return self.experiments, joint_table


class ScaleAndFilterAlgorithm(ScalingAlgorithm):
    def __init__(self, params, experiments, reflections):
        super(ScaleAndFilterAlgorithm, self).__init__(params, experiments, reflections)
        if (
            params.filtering.deltacchalf.mode == "dataset"
            and self.scaler.id_ != "multi"
        ):
            raise ValueError(
                """\
Whole dataset deltacchalf scaling and filtering can only be performed in
multi-dataset scaling mode (not single dataset or scaling against a reference)"""
            )

    def run(self):
        """Run cycles of scaling and filtering."""
        with ScalingHTMLContextManager(self):
            start_time = time.time()
            results = AnalysisResults()

            for counter in range(1, self.params.filtering.deltacchalf.max_cycles + 1):
                self.run_scaling_cycle()

                if counter == 1:
                    results.initial_expids_and_image_ranges = [
                        (exp.identifier, exp.scan.get_image_range())
                        if exp.scan
                        else None
                        for exp in self.experiments
                    ]

                delta_cc_params = deltacc_phil_scope.extract()
                delta_cc_params.mode = self.params.filtering.deltacchalf.mode
                delta_cc_params.group_size = (
                    self.params.filtering.deltacchalf.group_size
                )
                delta_cc_params.stdcutoff = self.params.filtering.deltacchalf.stdcutoff
                logger.info("\nPerforming a round of filtering.\n")

                # need to reduce to single table.
                joined_reflections = flex.reflection_table()
                for table in self.reflections:
                    joined_reflections.extend(table)

                script = deltaccscript(
                    delta_cc_params, self.experiments, joined_reflections
                )
                script.run()

                valid_image_ranges = get_valid_image_ranges(self.experiments)
                results.expids_and_image_ranges = [
                    (exp.identifier, valid_image_ranges[i]) if exp.scan else None
                    for i, exp in enumerate(self.experiments)
                ]

                self.experiments = script.experiments
                self.params.dataset_selection.use_datasets = None
                self.params.dataset_selection.exclude_datasets = None

                results = log_cycle_results(results, self, script)
                logger.info(
                    "Cycle %s of filtering, n_reflections removed this cycle: %s",
                    counter,
                    results.get_last_cycle_results()["n_removed"],
                )

                # Test termination conditions
                latest_results = results.get_last_cycle_results()
                if latest_results["n_removed"] == 0:
                    logger.info(
                        "Finishing scaling and filtering as no data removed in this cycle."
                    )
                    if self.params.scaling_options.full_matrix:
                        self.reflections = parse_multiple_datasets(
                            [script.filtered_reflection_table]
                        )
                        results = self._run_final_scale_cycle(results)
                    else:
                        self.reflections = [script.filtered_reflection_table]
                    results.finish(termination_reason="no_more_removed")
                    break

                # Need to split reflections for further processing.
                self.reflections = parse_multiple_datasets(
                    [script.filtered_reflection_table]
                )

                if (
                    latest_results["cumul_percent_removed"]
                    > self.params.filtering.deltacchalf.max_percent_removed
                ):
                    logger.info(
                        "Finishing scale and filtering as have now removed more than the limit."
                    )
                    results = self._run_final_scale_cycle(results)
                    results.finish(termination_reason="max_percent_removed")
                    break

                if self.params.filtering.deltacchalf.min_completeness:
                    if (
                        latest_results["merging_stats"]["completeness"]
                        < self.params.filtering.deltacchalf.min_completeness
                    ):
                        logger.info(
                            "Finishing scaling and filtering as completeness now below cutoff."
                        )
                        results = self._run_final_scale_cycle(results)
                        results.finish(termination_reason="below_completeness_limit")
                        break

                if counter == self.params.filtering.deltacchalf.max_cycles:
                    logger.info("Finishing as reached max number of cycles.")
                    results = self._run_final_scale_cycle(results)
                    results.finish(termination_reason="max_cycles")
                    break

                # If not finished then need to create new scaler to try again
                self._create_model_and_scaler()
            self.filtering_results = results
            # Print summary of results
            logger.info(results)
            with open(self.params.filtering.output.scale_and_filter_results, "w") as f:
                json.dump(self.filtering_results.to_dict(), f, indent=2)
            # All done!
            logger.info("\nTotal time taken: {:.4f}s ".format(time.time() - start_time))
            logger.info("%s%s%s", "\n", "=" * 80, "\n")

    def run_scaling_cycle(self):
        """Do a round of scaling for scaling and filtering."""
        # Turn off the full matrix round, all else is the same.

        initial_full_matrix = self.params.scaling_options.full_matrix
        self.scaler.params.scaling_options.full_matrix = False
        self.scaler = scaling_algorithm(self.scaler)
        self.scaler.params.scaling_options.full_matrix = initial_full_matrix
        self.remove_bad_data()
        for table in self.reflections:
            bad = table.get_flags(table.flags.bad_for_scaling, all=False)
            table.unset_flags(flex.bool(table.size(), True), table.flags.scaled)
            table.set_flags(~bad, table.flags.scaled)
        self.scaled_miller_array = scaled_data_as_miller_array(
            self.reflections,
            self.experiments,
            anomalous_flag=False,
            best_unit_cell=self.params.reflection_selection.best_unit_cell,
        )
        try:
            self.calculate_merging_stats()
        except DialsMergingStatisticsError as e:
            logger.info(e)
        logger.info("Performed cycle of scaling.")

    def _run_final_scale_cycle(self, results):
        self._create_model_and_scaler()
        super(ScaleAndFilterAlgorithm, self).run()
        results.add_final_stats(self.merging_statistics_result)
        for table in self.reflections:
            bad = table.get_flags(table.flags.bad_for_scaling, all=False)
            table.unset_flags(flex.bool(table.size(), True), table.flags.scaled)
            table.set_flags(~bad, table.flags.scaled)
        return results


def expand_and_do_outlier_rejection(scaler, calc_cov=False):
    """Calculate scales for all reflections and do outlier rejection."""
    scaler.expand_scales_to_all_reflections(calc_cov=calc_cov)
    if scaler.params.scaling_options.outlier_rejection:
        scaler.round_of_outlier_rejection()


def do_intensity_combination(scaler, reselect=True):
    """
    Do prf/sum intensity combination.

    Optionally reselect reflections to prepare for another minimisation round.
    """
    if scaler.params.reflection_selection.intensity_choice == "combine":
        scaler.combine_intensities()
        if scaler.params.scaling_options.outlier_rejection:
            scaler.round_of_outlier_rejection()
    if reselect:
        scaler.make_ready_for_scaling()


def do_error_analysis(scaler, reselect=True):
    """
    Do error model analysis.

    Optionally reselect reflections to prepare for another minimisation round.
    """
    if scaler.params.weighting.error_model.error_model:
        scaler.perform_error_optimisation()
    if reselect:
        scaler.make_ready_for_scaling()


def scaling_algorithm(scaler):
    """Main algorithm for scaling."""
    scaler.perform_scaling()
    need_to_rescale = False

    if (
        scaler.params.reflection_selection.intensity_choice == "combine"
        or scaler.params.scaling_options.outlier_rejection
    ):

        expand_and_do_outlier_rejection(scaler)

        do_intensity_combination(scaler, reselect=True)

        need_to_rescale = True

    if (
        scaler.params.weighting.error_model.error_model
        or scaler.params.scaling_options.outlier_rejection
    ):
        if need_to_rescale:
            scaler.perform_scaling()

        expand_and_do_outlier_rejection(scaler)

        do_error_analysis(scaler, reselect=True)

        need_to_rescale = True

    if scaler.params.scaling_options.full_matrix:

        scaler.perform_scaling(
            engine=scaler.params.scaling_refinery.full_matrix_engine,
            max_iterations=scaler.params.scaling_refinery.full_matrix_max_iterations,
        )
        # check if we're fixing a parameter, if so, redo full matrix with
        # smaller tolerance for one cycle.
        need_to_scale = scaler.fix_initial_parameter()
        if need_to_scale:
            scaler.perform_scaling(
                engine=scaler.params.scaling_refinery.full_matrix_engine,
                max_iterations=1,
                tolerance=scaler.params.scaling_refinery.rmsd_tolerance / 4.0,
            )
    elif need_to_rescale:
        scaler.perform_scaling()

    # The minimisation has only been done on a subset on the data, so apply the
    # scale factors to the whole reflection table.

    scaler.clear_Ih_table()
    expand_and_do_outlier_rejection(scaler, calc_cov=True)
    do_error_analysis(scaler, reselect=False)

    scaler.prepare_reflection_tables_for_output()
    return scaler


def targeted_scaling_algorithm(scaler):
    """Main algorithm for targeted scaling."""

    if scaler.params.scaling_options.outlier_rejection:
        expand_and_do_outlier_rejection(scaler)
        scaler.make_ready_for_scaling()
        scaler.perform_scaling()

    if scaler.params.scaling_options.full_matrix and (
        scaler.params.scaling_refinery.engine == "SimpleLBFGS"
    ):
        scaler.perform_scaling(
            engine=scaler.params.scaling_refinery.full_matrix_engine,
            max_iterations=scaler.params.scaling_refinery.full_matrix_max_iterations,
        )

    expand_and_do_outlier_rejection(scaler, calc_cov=True)
    # do_error_analysis(scaler, reselect=False)

    scaler.prepare_reflection_tables_for_output()
    return scaler<|MERGE_RESOLUTION|>--- conflicted
+++ resolved
@@ -203,33 +203,16 @@
 
     def run(self):
         """Run the scaling script."""
-<<<<<<< HEAD
-        start_time = time.time()
-        self.scale()
-        self.remove_bad_data()
-        if not self.experiments:
-            raise ValueError("All data sets have been rejected as bad.")
-        for table in self.reflections:
-            bad = table.get_flags(table.flags.bad_for_scaling, all=False)
-            table.unset_flags(flex.bool(table.size(), True), table.flags.scaled)
-            table.set_flags(~bad, table.flags.scaled)
-        self.scaled_miller_array = scaled_data_as_miller_array(
-            self.reflections,
-            self.experiments,
-            anomalous_flag=False,
-            best_unit_cell=self.params.reflection_selection.best_unit_cell,
-        )
-        try:
-            self.calculate_merging_stats()
-        except DialsMergingStatisticsError as e:
-            logger.info(e)
-=======
         with ScalingHTMLContextManager(self), ScalingSummaryContextManager(self):
             start_time = time.time()
             self.scale()
             self.remove_bad_data()
             if not self.experiments:
                 raise ValueError("All data sets have been rejected as bad.")
+            for table in self.reflections:
+                bad = table.get_flags(table.flags.bad_for_scaling, all=False)
+                table.unset_flags(flex.bool(table.size(), True), table.flags.scaled)
+                table.set_flags(~bad, table.flags.scaled)
             self.scaled_miller_array = scaled_data_as_miller_array(
                 self.reflections,
                 self.experiments,
@@ -240,7 +223,6 @@
                 self.calculate_merging_stats()
             except DialsMergingStatisticsError as e:
                 logger.info(e)
->>>>>>> 57c0213b
 
             # All done!
             logger.info("\nTotal time taken: {:.4f}s ".format(time.time() - start_time))
