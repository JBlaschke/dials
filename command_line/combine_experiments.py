#!/usr/bin/env dials.python
from __future__ import absolute_import, division, print_function

import os
import random

import dials.util
from dials.util import Sorry
from libtbx.phil import parse

help_message = """

Utility script to combine multiple reflections and experiments files into
one multi-experiment reflections and one experiments file. Experiments are
matched to reflections in the order they are provided as input.

Reference models can be chosen from any of the input experiments files. These
will replace all other models of that type in the output experiments file.
This is useful, for example, for combining mutiple experiments that should
differ only in their crystal models. No checks are made to ensure that a
reference model is a good replacement model.

Although only one reference model of each type is allowed, more complex
combinations of experiments can be created by repeat runs.

Examples::

  dials.combine_experiments experiments_0.expt experiments_1.expt \\
    reflections_0.refl reflections_1.refl \\
    reference_from_experiment.beam=0 \\
    reference_from_experiment.detector=0

"""

# The phil scope
phil_scope = parse(
    """

  reference_from_experiment{
    beam = None
      .help = "Take beam model from this experiment to overwrite all other"
              "beam models in the combined experiments"
      .type = int(value_min=0)

    scan = None
      .help = "Take scan model from this experiment to overwrite all other"
              "scan models in the combined experiments"
      .type = int(value_min=0)

    crystal = None
      .help = "Take crystal model from this experiment to overwrite all"
              "other crystal models in the combined experiments"
      .type = int(value_min=0)

    goniometer = None
      .help = "Take goniometer model from this experiment to overwrite all"
              "other goniometer models in the combined experiments"
      .type = int(value_min=0)

    detector = None
      .help = "Take detector model from this experiment to overwrite all"
              "other detector models in the combined experiments"
      .type = int(value_min=0)

    average_detector = False
      .help = "Create an average detector model from all the input detector"
              "models and use it as the reference. Not compatible with"
              "reference_from_experiment.detector"
      .type = bool

    compare_models = True
      .help = "Whether to compare a model with the reference model before"
              "replacing it. If the comparison falls outside the tolerance,"
              "the combination will not be allowed. Disable comparison to force"
              "overwriting of models with the reference"
      .type = bool

    average_hierarchy_level = None
      .help = "For hierarchical detectors, optionally provide a single level"
              "to do averaging at."
      .type = int(value_min=0)

    include scope dials.util.options.tolerance_phil_scope

  }

  clustering {
    use = False
      .type = bool
      .help = "Separate experiments into subsets using the clustering"
              "toolkit. One json per cluster will be saved."

    dendrogram = False
      .type = bool
      .help = "Display dendrogram of the clustering results. Should not"
              "be used with parallel processing."

    threshold = 1000
      .type = int
      .help = "Threshold used in the dendrogram to separate into clusters."

    max_clusters = None
      .type = int
      .help = "Maximum number of clusters to save as jsons."

    max_crystals = None
      .type = int
      .help = "Maximum number of crystals to cluster."

    exclude_single_crystal_clusters = True
      .type = bool
      .help = "Don't produce a 'cluster' containing only one crystal."

  }

  output {
    experiments_filename = combined.expt
      .type = str
      .help = "The filename for combined experimental models"

    reflections_filename = combined.refl
      .type = str
      .help = "The filename for combined reflections"

    n_subset = None
      .type = int
      .help = "If not None, keep a subset of size n_subset when"
              "saving the combined experiments"

    n_subset_method = *random n_refl significance_filter
      .type = choice
      .help = "Algorithm to be used for choosing the n_subset images/"
              "experiments for refinement.  n_refl chooses the set with the"
              "largest numbers of reflections listed in the pickle files"
              "significance filter used to select n_subset images based on"
              "I/sig(I) cutoff"

    n_refl_panel_list = None
      .type = ints
      .help = "If n_subset_method is n_refl, specify which panels to search"
              "on."

    max_batch_size = None
      .type = int
      .expert_level = 2
      .help = "If not None, split the resultant combined set of experiments"
              "into seperate files, each at most max_batch_size number of"
              "experiments. Example, if there were 5500 experiments and"
              "max_batch_size is 1000, 6 experiment lists will be created,"
              "of sizes 917, 917, 917, 917, 916, 916"

    delete_shoeboxes = False
      .type = bool
      .expert_level = 2
      .help = "If true, delete shoeboxes from reflection tables while comb-"
              "ining them to save on memory."

    min_reflections_per_experiment = None
      .type = int
      .expert_level = 2
      .help = "If not None, throw out any experiment with fewer than this"
              "many reflections"

    include scope dials.algorithms.integration.stills_significance_filter.phil_scope
  }
""",
    process_includes=True,
)


def find_experiment_in(experiment, all_experiments):
    """Search the phil experiment list and find where an experiment came from.

    :param Experiment experiment: The experiment to search for
    :param all_experiments:       The list of all experiments from phil
    :type  all_experiments:       list[dials.util.phil.FilenameDataWrapper[ExperimentList]]
    :returns:                     The filename and experiment ID
    :rtype:                       (str, int)
    """
    for source in all_experiments:
        try:
            experiment_list = list(source.data)
            index = experiment_list.index(experiment)
            return (source.filename, index)
        except ValueError:
            pass
    raise ValueError("Experiment not found")


class ComparisonError(Exception):
    """Exception to indicate problem with tolerance comparisons"""

    pass


class CombineWithReference(object):
    def __init__(
        self,
        beam=None,
        goniometer=None,
        scan=None,
        crystal=None,
        detector=None,
        params=None,
    ):

        self.ref_beam = beam
        self.ref_goniometer = goniometer
        self.ref_scan = scan
        self.ref_crystal = crystal
        self.ref_detector = detector
        self.tolerance = None
        self._last_imageset = None
        if params:
            if params.reference_from_experiment.compare_models:
                self.tolerance = params.reference_from_experiment.tolerance
            self.average_detector = params.reference_from_experiment.average_detector
        else:
            self.average_detector = False

    def __call__(self, experiment):
        from dxtbx.model.experiment_list import BeamComparison
        from dxtbx.model.experiment_list import DetectorComparison
        from dxtbx.model.experiment_list import GoniometerComparison
        from dxtbx.datablock import BeamDiff
        from dxtbx.datablock import DetectorDiff
        from dxtbx.datablock import GoniometerDiff

        if self.tolerance:
            compare_beam = BeamComparison(
                wavelength_tolerance=self.tolerance.beam.wavelength,
                direction_tolerance=self.tolerance.beam.direction,
                polarization_normal_tolerance=self.tolerance.beam.polarization_normal,
                polarization_fraction_tolerance=self.tolerance.beam.polarization_fraction,
            )
            compare_detector = DetectorComparison(
                fast_axis_tolerance=self.tolerance.detector.fast_axis,
                slow_axis_tolerance=self.tolerance.detector.slow_axis,
                origin_tolerance=self.tolerance.detector.origin,
            )
            compare_goniometer = GoniometerComparison(
                rotation_axis_tolerance=self.tolerance.goniometer.rotation_axis,
                fixed_rotation_tolerance=self.tolerance.goniometer.fixed_rotation,
                setting_rotation_tolerance=self.tolerance.goniometer.setting_rotation,
            )

        else:
            compare_beam = None
            compare_detector = None
            compare_goniometer = None

        if self.ref_beam:
            if compare_beam:
                if not compare_beam(self.ref_beam, experiment.beam):
                    diff = BeamDiff(
                        wavelength_tolerance=self.tolerance.beam.wavelength,
                        direction_tolerance=self.tolerance.beam.direction,
                        polarization_normal_tolerance=self.tolerance.beam.polarization_normal,
                        polarization_fraction_tolerance=self.tolerance.beam.polarization_fraction,
                    )
                    raise ComparisonError(
                        "\n".join(diff(self.ref_beam, experiment.beam))
                    )
            beam = self.ref_beam
        else:
            beam = experiment.beam

        if self.ref_detector and self.average_detector:
            detector = self.ref_detector
        elif self.ref_detector and not self.average_detector:
            if compare_detector:
                if not compare_detector(self.ref_detector, experiment.detector):
                    diff = DetectorDiff(
                        fast_axis_tolerance=self.tolerance.detector.fast_axis,
                        slow_axis_tolerance=self.tolerance.detector.slow_axis,
                        origin_tolerance=self.tolerance.detector.origin,
                    )
                    raise ComparisonError(
                        "\n".join(diff(self.ref_detector, experiment.detector))
                    )
            detector = self.ref_detector
        else:
            detector = experiment.detector

        if self.ref_goniometer:
            if compare_goniometer:
                if not compare_goniometer(self.ref_goniometer, experiment.goniometer):
                    diff = GoniometerDiff(
                        rotation_axis_tolerance=self.tolerance.goniometer.rotation_axis,
                        fixed_rotation_tolerance=self.tolerance.goniometer.fixed_rotation,
                        setting_rotation_tolerance=self.tolerance.goniometer.setting_rotation,
                    )
                    raise ComparisonError(
                        "\n".join(diff(self.ref_goniometer, experiment.goniometer))
                    )
            goniometer = self.ref_goniometer
        else:
            goniometer = experiment.goniometer

        if self.ref_scan:
            scan = self.ref_scan
        else:
            scan = experiment.scan

        if self.ref_crystal:
            crystal = self.ref_crystal
        else:
            crystal = experiment.crystal

        if self._last_imageset == experiment.imageset:
            imageset = self._last_imageset
        else:
            imageset = experiment.imageset
            self._last_imageset = imageset

        from dxtbx.model.experiment_list import Experiment

        return Experiment(
            beam=beam,
            detector=detector,
            scan=scan,
            goniometer=goniometer,
            crystal=crystal,
            imageset=imageset,
        )


class Cluster(object):
    def __init__(
        self, experiments, reflections, dendrogram=False, threshold=1000, n_max=None
    ):
        try:
            from xfel.clustering.cluster import Cluster
            from xfel.clustering.cluster_groups import unit_cell_info
        except ImportError:
            raise Sorry("clustering is not configured")
        import matplotlib.pyplot as plt

        ucs = Cluster.from_expts(
            refl_table=reflections, expts_list=experiments, n_images=n_max
        )
        self.clusters, _ = ucs.ab_cluster(
            threshold=threshold,
            log=True,  # log scale
            ax=plt.gca() if dendrogram else None,
            write_file_lists=False,
            schnell=False,
            doplot=dendrogram,
        )
        print(unit_cell_info(self.clusters))
        self.clustered_frames = {
            int(c.cname.split("_")[1]): c.members for c in self.clusters
        }
        if dendrogram:
            plt.tight_layout()
            plt.show()


class Script(object):
    def __init__(self):
        """Initialise the script."""
        from dials.util.options import OptionParser
        import libtbx.load_env

        # The script usage
        usage = (
            "usage: %s [options] [param.phil] "
            "experiments1.expt experiments2.expt reflections1.refl "
            "reflections2.refl..." % libtbx.env.dispatcher_name
        )

        # Create the parser
        self.parser = OptionParser(
            usage=usage,
            phil=phil_scope,
            read_reflections=True,
            read_experiments=True,
            check_format=False,
            epilog=help_message,
        )

    def run(self):
        """Execute the script."""
        params, options = self.parser.parse_args(show_diff_phil=True)
        self.run_with_preparsed(params, options)

    def run_with_preparsed(self, params, options):
        """Run combine_experiments, but allow passing in of parameters"""
        from dials.util.options import flatten_experiments

        # Try to load the models and data
        if len(params.input.experiments) == 0:
            print("No Experiments found in the input")
            self.parser.print_help()
            return
        if len(params.input.reflections) == 0:
            print("No reflection data found in the input")
            self.parser.print_help()
            return
        try:
            assert len(params.input.reflections) == len(params.input.experiments)
        except AssertionError:
            raise Sorry(
                "The number of input reflections files does not match the "
                "number of input experiments"
            )

        flat_exps = flatten_experiments(params.input.experiments)

        ref_beam = params.reference_from_experiment.beam
        ref_goniometer = params.reference_from_experiment.goniometer
        ref_scan = params.reference_from_experiment.scan
        ref_crystal = params.reference_from_experiment.crystal
        ref_detector = params.reference_from_experiment.detector

        if ref_beam is not None:
            try:
                ref_beam = flat_exps[ref_beam].beam
            except IndexError:
                raise Sorry("{} is not a valid experiment ID".format(ref_beam))

        if ref_goniometer is not None:
            try:
                ref_goniometer = flat_exps[ref_goniometer].goniometer
            except IndexError:
                raise Sorry("{} is not a valid experiment ID".format(ref_goniometer))

        if ref_scan is not None:
            try:
                ref_scan = flat_exps[ref_scan].scan
            except IndexError:
                raise Sorry("{} is not a valid experiment ID".format(ref_scan))

        if ref_crystal is not None:
            try:
                ref_crystal = flat_exps[ref_crystal].crystal
            except IndexError:
                raise Sorry("{} is not a valid experiment ID".format(ref_crystal))

        if ref_detector is not None:
            assert not params.reference_from_experiment.average_detector
            try:
                ref_detector = flat_exps[ref_detector].detector
            except IndexError:
                raise Sorry("{} is not a valid experiment ID".format(ref_detector))
        elif params.reference_from_experiment.average_detector:
            # Average all of the detectors together
            from scitbx.matrix import col

            def average_detectors(target, panelgroups, depth):
                # Recursive function to do the averaging

                if (
                    params.reference_from_experiment.average_hierarchy_level is None
                    or depth == params.reference_from_experiment.average_hierarchy_level
                ):
                    n = len(panelgroups)
                    sum_fast = col((0.0, 0.0, 0.0))
                    sum_slow = col((0.0, 0.0, 0.0))
                    sum_ori = col((0.0, 0.0, 0.0))

                    # Average the d matrix vectors
                    for pg in panelgroups:
                        sum_fast += col(pg.get_local_fast_axis())
                        sum_slow += col(pg.get_local_slow_axis())
                        sum_ori += col(pg.get_local_origin())
                    sum_fast /= n
                    sum_slow /= n
                    sum_ori /= n

                    # Re-orthagonalize the slow and the fast vectors by rotating around the cross product
                    c = sum_fast.cross(sum_slow)
                    a = sum_fast.angle(sum_slow, deg=True) / 2
                    sum_fast = sum_fast.rotate(c, a - 45, deg=True)
                    sum_slow = sum_slow.rotate(c, -(a - 45), deg=True)

                    target.set_local_frame(sum_fast, sum_slow, sum_ori)

                if target.is_group():
                    # Recurse
                    for i, target_pg in enumerate(target):
                        average_detectors(
                            target_pg, [pg[i] for pg in panelgroups], depth + 1
                        )

            ref_detector = flat_exps[0].detector
            average_detectors(
                ref_detector.hierarchy(), [e.detector.hierarchy() for e in flat_exps], 0
            )

        combine = CombineWithReference(
            beam=ref_beam,
            goniometer=ref_goniometer,
            scan=ref_scan,
            crystal=ref_crystal,
            detector=ref_detector,
            params=params,
        )

        # set up global experiments and reflections lists
        from dials.array_family import flex

        reflections = flex.reflection_table()
        global_id = 0
        skipped_expts = 0
        from dxtbx.model.experiment_list import ExperimentList

        experiments = ExperimentList()

        # loop through the input, building up the global lists
        nrefs_per_exp = []
        for ref_wrapper, exp_wrapper in zip(
            params.input.reflections, params.input.experiments
        ):
            refs = ref_wrapper.data
            exps = exp_wrapper.data
            for i, exp in enumerate(exps):
                sel = refs["id"] == i
                sub_ref = refs.select(sel)
                n_sub_ref = len(sub_ref)
                if (
                    params.output.min_reflections_per_experiment is not None
                    and n_sub_ref < params.output.min_reflections_per_experiment
                ):
                    skipped_expts += 1
                    continue

                nrefs_per_exp.append(n_sub_ref)
                sub_ref["id"] = flex.int(len(sub_ref), global_id)
                if params.output.delete_shoeboxes and "shoebox" in sub_ref:
                    del sub_ref["shoebox"]
                reflections.extend(sub_ref)
                try:
                    experiments.append(combine(exp))
                except ComparisonError as e:
                    # When we failed tolerance checks, give a useful error message
                    (path, index) = find_experiment_in(exp, params.input.experiments)
                    raise Sorry(
                        "Model didn't match reference within required tolerance for experiment {} in {}:"
                        "\n{}\nAdjust tolerances or set compare_models=False to ignore differences.".format(
                            index, path, str(e)
                        )
                    )

                global_id += 1

        if (
            params.output.min_reflections_per_experiment is not None
            and skipped_expts > 0
        ):
            print(
                "Removed {0} experiments with fewer than {1} reflections".format(
                    skipped_expts, params.output.min_reflections_per_experiment
                )
            )

        # print number of reflections per experiment
        from libtbx.table_utils import simple_table

        header = ["Experiment", "Number of reflections"]
        rows = [(str(i), str(n)) for (i, n) in enumerate(nrefs_per_exp)]
        st = simple_table(rows, header)
        print(st.format())

        # save a random subset if requested
        if (
            params.output.n_subset is not None
            and len(experiments) > params.output.n_subset
        ):
            subset_exp = ExperimentList()
            subset_refls = flex.reflection_table()
            if params.output.n_subset_method == "random":
                n_picked = 0
                indices = list(range(len(experiments)))
                while n_picked < params.output.n_subset:
                    idx = indices.pop(random.randint(0, len(indices) - 1))
                    subset_exp.append(experiments[idx])
                    refls = reflections.select(reflections["id"] == idx)
                    refls["id"] = flex.int(len(refls), n_picked)
                    subset_refls.extend(refls)
                    n_picked += 1
                print(
                    "Selecting a random subset of {0} experiments out of {1} total.".format(
                        params.output.n_subset, len(experiments)
                    )
                )
            elif params.output.n_subset_method == "n_refl":
                if params.output.n_refl_panel_list is None:
                    refls_subset = reflections
                else:
                    sel = flex.bool(len(reflections), False)
                    for p in params.output.n_refl_panel_list:
                        sel |= reflections["panel"] == p
                    refls_subset = reflections.select(sel)
                refl_counts = flex.int()
                for expt_id in range(len(experiments)):
                    refl_counts.append(
                        len(refls_subset.select(refls_subset["id"] == expt_id))
                    )
                sort_order = flex.sort_permutation(refl_counts, reverse=True)
                for expt_id, idx in enumerate(sort_order[: params.output.n_subset]):
                    subset_exp.append(experiments[idx])
                    refls = reflections.select(reflections["id"] == idx)
                    refls["id"] = flex.int(len(refls), expt_id)
                    subset_refls.extend(refls)
                print(
                    "Selecting a subset of {0} experiments with highest number of reflections out of {1} total.".format(
                        params.output.n_subset, len(experiments)
                    )
                )

            elif params.output.n_subset_method == "significance_filter":
                from dials.algorithms.integration.stills_significance_filter import (
                    SignificanceFilter,
                )

                params.output.significance_filter.enable = True
                sig_filter = SignificanceFilter(params.output)
                refls_subset = sig_filter(experiments, reflections)
                refl_counts = flex.int()
                for expt_id in range(len(experiments)):
                    refl_counts.append(
                        len(refls_subset.select(refls_subset["id"] == expt_id))
                    )
                sort_order = flex.sort_permutation(refl_counts, reverse=True)
                for expt_id, idx in enumerate(sort_order[: params.output.n_subset]):
                    subset_exp.append(experiments[idx])
                    refls = reflections.select(reflections["id"] == idx)
                    refls["id"] = flex.int(len(refls), expt_id)
                    subset_refls.extend(refls)

            experiments = subset_exp
            reflections = subset_refls

        def save_in_batches(
            experiments, reflections, exp_name, refl_name, batch_size=1000
        ):
            from dxtbx.command_line.image_average import splitit

            for i, indices in enumerate(
                splitit(
                    list(range(len(experiments))), (len(experiments) // batch_size) + 1
                )
            ):
                batch_expts = ExperimentList()
                batch_refls = flex.reflection_table()
                for sub_id, sub_idx in enumerate(indices):
                    batch_expts.append(experiments[sub_idx])
                    sub_refls = reflections.select(reflections["id"] == sub_idx)
                    sub_refls["id"] = flex.int(len(sub_refls), sub_id)
                    batch_refls.extend(sub_refls)
                exp_filename = os.path.splitext(exp_name)[0] + "_%03d.expt" % i
                ref_filename = os.path.splitext(refl_name)[0] + "_%03d.refl" % i
                self._save_output(batch_expts, batch_refls, exp_filename, ref_filename)

        def combine_in_clusters(
            experiments_l, reflections_l, exp_name, refl_name, end_count
        ):
            result = []
            for cluster, experiment in enumerate(experiments_l):
                cluster_expts = ExperimentList()
                cluster_refls = flex.reflection_table()
                for i, expts in enumerate(experiment):
                    refls = reflections_l[cluster][i]
                    refls["id"] = flex.int(len(refls), i)
                    cluster_expts.append(expts)
                    cluster_refls.extend(refls)
                exp_filename = os.path.splitext(exp_name)[0] + (
                    "_cluster%d.expt" % (end_count - cluster)
                )
                ref_filename = os.path.splitext(refl_name)[0] + (
                    "_cluster%d.refl" % (end_count - cluster)
                )
                result.append(
                    (cluster_expts, cluster_refls, exp_filename, ref_filename)
                )
            return result

        # cluster the resulting experiments if requested
        if params.clustering.use:
            clustered = Cluster(
                experiments,
                reflections,
                dendrogram=params.clustering.dendrogram,
                threshold=params.clustering.threshold,
                n_max=params.clustering.max_crystals,
            )
            n_clusters = len(clustered.clustered_frames)

            def not_too_many(keeps):
                if params.clustering.max_clusters is not None:
                    return len(keeps) < params.clustering.max_clusters
                return True

            keep_frames = []
            sorted_keys = sorted(clustered.clustered_frames.keys())
            while len(clustered.clustered_frames) > 0 and not_too_many(keep_frames):
                keep_frames.append(clustered.clustered_frames.pop(sorted_keys.pop(-1)))
            if params.clustering.exclude_single_crystal_clusters:
                keep_frames = [k for k in keep_frames if len(k) > 1]
            clustered_experiments = [
                [f.experiment for f in frame_cluster] for frame_cluster in keep_frames
            ]
            clustered_reflections = [
                [f.reflections for f in frame_cluster] for frame_cluster in keep_frames
            ]
            list_of_combined = combine_in_clusters(
                clustered_experiments,
                clustered_reflections,
                params.output.experiments_filename,
                params.output.reflections_filename,
                n_clusters,
            )
            for saveable_tuple in list_of_combined:
                if params.output.max_batch_size is None:
                    self._save_output(*saveable_tuple)
                else:
                    save_in_batches(
                        *saveable_tuple, batch_size=params.output.max_batch_size
                    )
        else:
            if params.output.max_batch_size is None:
                self._save_output(
                    experiments,
                    reflections,
                    params.output.experiments_filename,
                    params.output.reflections_filename,
                )
            else:
                save_in_batches(
                    experiments,
                    reflections,
                    params.output.experiments_filename,
                    params.output.reflections_filename,
                    batch_size=params.output.max_batch_size,
                )
        return

    def _save_output(self, experiments, reflections, exp_name, refl_name):
        # save output
        from dxtbx.model.experiment_list import ExperimentListDumper

        print("Saving combined experiments to {}".format(exp_name))
        dump = ExperimentListDumper(experiments)
        dump.as_json(exp_name)
<<<<<<< HEAD
        print("Saving combined reflections to {0}".format(refl_name))
        reflections.as_file(refl_name)
=======
        print("Saving combined reflections to {}".format(refl_name))
        reflections.as_pickle(refl_name)
>>>>>>> 2326062e


if __name__ == "__main__":
    with dials.util.show_mail_on_error():
        script = Script()
        script.run()<|MERGE_RESOLUTION|>--- conflicted
+++ resolved
@@ -743,13 +743,8 @@
         print("Saving combined experiments to {}".format(exp_name))
         dump = ExperimentListDumper(experiments)
         dump.as_json(exp_name)
-<<<<<<< HEAD
-        print("Saving combined reflections to {0}".format(refl_name))
+        print("Saving combined reflections to {}".format(refl_name))
         reflections.as_file(refl_name)
-=======
-        print("Saving combined reflections to {}".format(refl_name))
-        reflections.as_pickle(refl_name)
->>>>>>> 2326062e
 
 
 if __name__ == "__main__":
